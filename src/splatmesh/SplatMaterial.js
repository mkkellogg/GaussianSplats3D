import * as THREE from 'three';
import { Constants } from '../Constants.js';

export class SplatMaterial {

    static buildVertexShaderBase(dynamicMode = false, enableOptionalEffects = false, maxSphericalHarmonicsDegree = 0, customVars = '') {
        let vertexShaderSource = `
        precision highp float;
        #include <common>

        attribute uint splatIndex;
        uniform highp usampler2D centersColorsTexture;
        uniform highp sampler2D sphericalHarmonicsTexture;
        uniform highp sampler2D sphericalHarmonicsTextureR;
        uniform highp sampler2D sphericalHarmonicsTextureG;
        uniform highp sampler2D sphericalHarmonicsTextureB;
<<<<<<< HEAD
        varying vec3 vWorldPosition;  // Declare the varying here
    `;

        if (enableOptionalEffects || dynamicMode) {
            vertexShaderSource += `
            uniform highp usampler2D sceneIndexesTexture;
            uniform vec2 sceneIndexesTextureSize;
        `;
        }
=======

        uniform highp usampler2D sceneIndexesTexture;
        uniform vec2 sceneIndexesTextureSize;
        uniform int sceneCount;
    `;
>>>>>>> bfc42167

        if (enableOptionalEffects) {
            vertexShaderSource += `
            uniform float sceneOpacity[${Constants.MaxScenes}];
            uniform int sceneVisibility[${Constants.MaxScenes}];
        `;
        }

        if (dynamicMode) {
            vertexShaderSource += `
            uniform highp mat4 transforms[${Constants.MaxScenes}];
        `;
        }

        vertexShaderSource += `
        ${customVars}
        uniform vec2 focal;
        uniform float orthoZoom;
        uniform int orthographicMode;
        uniform int pointCloudModeEnabled;
        uniform float inverseFocalAdjustment;
        uniform vec2 viewport;
        uniform vec2 basisViewport;
        uniform vec2 centersColorsTextureSize;
        uniform int sphericalHarmonicsDegree;
        uniform vec2 sphericalHarmonicsTextureSize;
        uniform int sphericalHarmonics8BitMode;
        uniform int sphericalHarmonicsMultiTextureMode;
        uniform float visibleRegionRadius;
        uniform float visibleRegionFadeStartRadius;
        uniform float firstRenderTime;
        uniform float currentTime;
        uniform int fadeInComplete;
        uniform vec3 sceneCenter;
        uniform float splatScale;
        uniform float sphericalHarmonics8BitCompressionRangeMin[${Constants.MaxScenes}];
        uniform float sphericalHarmonics8BitCompressionRangeMax[${Constants.MaxScenes}];

        varying vec4 vColor;
        varying vec2 vUv;
        varying vec2 vPosition;

        mat3 quaternionToRotationMatrix(float x, float y, float z, float w) {
            float s = 1.0 / sqrt(w * w + x * x + y * y + z * z);
        
            return mat3(
                1. - 2. * (y * y + z * z),
                2. * (x * y + w * z),
                2. * (x * z - w * y),
                2. * (x * y - w * z),
                1. - 2. * (x * x + z * z),
                2. * (y * z + w * x),
                2. * (x * z + w * y),
                2. * (y * z - w * x),
                1. - 2. * (x * x + y * y)
            );
        }

        const float sqrt8 = sqrt(8.0);
        const float minAlpha = 1.0 / 255.0;

        const vec4 encodeNorm4 = vec4(1.0 / 255.0, 1.0 / 255.0, 1.0 / 255.0, 1.0 / 255.0);
        const uvec4 mask4 = uvec4(uint(0x000000FF), uint(0x0000FF00), uint(0x00FF0000), uint(0xFF000000));
        const uvec4 shift4 = uvec4(0, 8, 16, 24);
        vec4 uintToRGBAVec (uint u) {
           uvec4 urgba = mask4 & u;
           urgba = urgba >> shift4;
           vec4 rgba = vec4(urgba) * encodeNorm4;
           return rgba;
        }

        vec2 getDataUV(in int stride, in int offset, in vec2 dimensions) {
            vec2 samplerUV = vec2(0.0, 0.0);
            float d = float(splatIndex * uint(stride) + uint(offset)) / dimensions.x;
            samplerUV.y = float(floor(d)) / dimensions.y;
            samplerUV.x = fract(d);
            return samplerUV;
        }

        vec2 getDataUVF(in uint sIndex, in float stride, in uint offset, in vec2 dimensions) {
            vec2 samplerUV = vec2(0.0, 0.0);
            float d = float(uint(float(sIndex) * stride) + offset) / dimensions.x;
            samplerUV.y = float(floor(d)) / dimensions.y;
            samplerUV.x = fract(d);
            return samplerUV;
        }

        const float SH_C1 = 0.4886025119029199f;
        const float[5] SH_C2 = float[](1.0925484, -1.0925484, 0.3153916, -1.0925484, 0.5462742);

        void main () {

            uint oddOffset = splatIndex & uint(0x00000001);
            uint doubleOddOffset = oddOffset * uint(2);
            bool isEven = oddOffset == uint(0);
            uint nearestEvenIndex = splatIndex - oddOffset;
            float fOddOffset = float(oddOffset);

            uvec4 sampledCenterColor = texture(centersColorsTexture, getDataUV(1, 0, centersColorsTextureSize));
            vec3 splatCenter = uintBitsToFloat(uvec3(sampledCenterColor.gba));
<<<<<<< HEAD

            // Calculate the world position using the modelMatrix, not the modelViewMatrix
            vWorldPosition = (modelMatrix * vec4(splatCenter, 1.0)).xyz;
            
            `;
=======
>>>>>>> bfc42167

            uint sceneIndex = uint(0);
            if (sceneCount > 1) {
                sceneIndex = texture(sceneIndexesTexture, getDataUV(1, 0, sceneIndexesTextureSize)).r;
            }
            `;

        if (enableOptionalEffects) {
            vertexShaderSource += `
                float splatOpacityFromScene = sceneOpacity[sceneIndex];
                int sceneVisible = sceneVisibility[sceneIndex];
                if (splatOpacityFromScene <= 0.01 || sceneVisible == 0) {
                    gl_Position = vec4(0.0, 0.0, 2.0, 1.0);
                    return;
                }
            `;
        }

        if (dynamicMode) {
            vertexShaderSource += `
                mat4 transform = transforms[sceneIndex];
                mat4 transformModelViewMatrix = modelViewMatrix * transform;
            `;
        } else {
            vertexShaderSource += `mat4 transformModelViewMatrix = modelViewMatrix;`;
        }

        vertexShaderSource += `
            float sh8BitCompressionRangeMinForScene = sphericalHarmonics8BitCompressionRangeMin[sceneIndex];
            float sh8BitCompressionRangeMaxForScene = sphericalHarmonics8BitCompressionRangeMax[sceneIndex];
            float sh8BitCompressionRangeForScene = sh8BitCompressionRangeMaxForScene - sh8BitCompressionRangeMinForScene;
            float sh8BitCompressionHalfRangeForScene = sh8BitCompressionRangeForScene / 2.0;
            vec3 vec8BitSHShift = vec3(sh8BitCompressionRangeMinForScene);

            vec4 viewCenter = transformModelViewMatrix * vec4(splatCenter, 1.0);

            vec4 clipCenter = projectionMatrix * viewCenter;

            float clip = 1.2 * clipCenter.w;
            if (clipCenter.z < -clip || clipCenter.x < -clip || clipCenter.x > clip || clipCenter.y < -clip || clipCenter.y > clip) {
                gl_Position = vec4(0.0, 0.0, 2.0, 1.0);
                return;
            }

            vec3 ndcCenter = clipCenter.xyz / clipCenter.w;

            vPosition = position.xy;
            vColor = uintToRGBAVec(sampledCenterColor.r);
        `;

        // Proceed to sampling and rendering 1st degree spherical harmonics
        if (maxSphericalHarmonicsDegree >= 1) {

            vertexShaderSource += `   
            if (sphericalHarmonicsDegree >= 1) {
            `;

            if (dynamicMode) {
                vertexShaderSource += `
                    vec3 worldViewDir = normalize(splatCenter - vec3(inverse(transform) * vec4(cameraPosition, 1.0)));
                `;
            } else {
                vertexShaderSource += `
                    vec3 worldViewDir = normalize(splatCenter - cameraPosition);
                `;
            }

            vertexShaderSource += `
                vec3 sh1;
                vec3 sh2;
                vec3 sh3;
            `;

            if (maxSphericalHarmonicsDegree >= 2) {
                vertexShaderSource += `
                    vec3 sh4;
                    vec3 sh5;
                    vec3 sh6;
                    vec3 sh7;
                    vec3 sh8;
                `;
            }

            // Determining how to sample spherical harmonics textures to get the coefficients for calculations for a given degree
            // depends on how many total degrees (maxSphericalHarmonicsDegree) are present in the textures. This is because that
            // number affects how they are packed in the textures, and therefore the offset & stride required to access them.

            // Sample spherical harmonics textures with 1 degree worth of data for 1st degree calculations, and store in sh1, sh2, and sh3
            if (maxSphericalHarmonicsDegree === 1) {
                vertexShaderSource += `
                    if (sphericalHarmonicsMultiTextureMode == 0) {
                        vec2 shUV = getDataUVF(nearestEvenIndex, 2.5, doubleOddOffset, sphericalHarmonicsTextureSize);
                        vec4 sampledSH0123 = texture(sphericalHarmonicsTexture, shUV);
                        shUV = getDataUVF(nearestEvenIndex, 2.5, doubleOddOffset + uint(1), sphericalHarmonicsTextureSize);
                        vec4 sampledSH4567 = texture(sphericalHarmonicsTexture, shUV);
                        shUV = getDataUVF(nearestEvenIndex, 2.5, doubleOddOffset + uint(2), sphericalHarmonicsTextureSize);
                        vec4 sampledSH891011 = texture(sphericalHarmonicsTexture, shUV);
                        sh1 = vec3(sampledSH0123.rgb) * (1.0 - fOddOffset) + vec3(sampledSH0123.ba, sampledSH4567.r) * fOddOffset;
                        sh2 = vec3(sampledSH0123.a, sampledSH4567.rg) * (1.0 - fOddOffset) + vec3(sampledSH4567.gba) * fOddOffset;
                        sh3 = vec3(sampledSH4567.ba, sampledSH891011.r) * (1.0 - fOddOffset) + vec3(sampledSH891011.rgb) * fOddOffset;
                    } else {
                        vec2 sampledSH01R = texture(sphericalHarmonicsTextureR, getDataUV(2, 0, sphericalHarmonicsTextureSize)).rg;
                        vec2 sampledSH23R = texture(sphericalHarmonicsTextureR, getDataUV(2, 1, sphericalHarmonicsTextureSize)).rg;
                        vec2 sampledSH01G = texture(sphericalHarmonicsTextureG, getDataUV(2, 0, sphericalHarmonicsTextureSize)).rg;
                        vec2 sampledSH23G = texture(sphericalHarmonicsTextureG, getDataUV(2, 1, sphericalHarmonicsTextureSize)).rg;
                        vec2 sampledSH01B = texture(sphericalHarmonicsTextureB, getDataUV(2, 0, sphericalHarmonicsTextureSize)).rg;
                        vec2 sampledSH23B = texture(sphericalHarmonicsTextureB, getDataUV(2, 1, sphericalHarmonicsTextureSize)).rg;
                        sh1 = vec3(sampledSH01R.rg, sampledSH23R.r);
                        sh2 = vec3(sampledSH01G.rg, sampledSH23G.r);
                        sh3 = vec3(sampledSH01B.rg, sampledSH23B.r);
                    }
                `;
            // Sample spherical harmonics textures with 2 degrees worth of data for 1st degree calculations, and store in sh1, sh2, and sh3
            } else if (maxSphericalHarmonicsDegree === 2) {
                vertexShaderSource += `
                    vec4 sampledSH0123;
                    vec4 sampledSH4567;
                    vec4 sampledSH891011;

                    vec4 sampledSH0123R;
                    vec4 sampledSH0123G;
                    vec4 sampledSH0123B;

                    if (sphericalHarmonicsMultiTextureMode == 0) {
                        sampledSH0123 = texture(sphericalHarmonicsTexture, getDataUV(6, 0, sphericalHarmonicsTextureSize));
                        sampledSH4567 = texture(sphericalHarmonicsTexture, getDataUV(6, 1, sphericalHarmonicsTextureSize));
                        sampledSH891011 = texture(sphericalHarmonicsTexture, getDataUV(6, 2, sphericalHarmonicsTextureSize));
                        sh1 = sampledSH0123.rgb;
                        sh2 = vec3(sampledSH0123.a, sampledSH4567.rg);
                        sh3 = vec3(sampledSH4567.ba, sampledSH891011.r);
                    } else {
                        sampledSH0123R = texture(sphericalHarmonicsTextureR, getDataUV(2, 0, sphericalHarmonicsTextureSize));
                        sampledSH0123G = texture(sphericalHarmonicsTextureG, getDataUV(2, 0, sphericalHarmonicsTextureSize));
                        sampledSH0123B = texture(sphericalHarmonicsTextureB, getDataUV(2, 0, sphericalHarmonicsTextureSize));
                        sh1 = vec3(sampledSH0123R.rgb);
                        sh2 = vec3(sampledSH0123G.rgb);
                        sh3 = vec3(sampledSH0123B.rgb);
                    }
                `;
            }

            // Perform 1st degree spherical harmonics calculations
            vertexShaderSource += `
                    if (sphericalHarmonics8BitMode == 1) {
                        sh1 = sh1 * sh8BitCompressionRangeForScene + vec8BitSHShift;
                        sh2 = sh2 * sh8BitCompressionRangeForScene + vec8BitSHShift;
                        sh3 = sh3 * sh8BitCompressionRangeForScene + vec8BitSHShift;
                    }
                    float x = worldViewDir.x;
                    float y = worldViewDir.y;
                    float z = worldViewDir.z;
                    vColor.rgb += SH_C1 * (-sh1 * y + sh2 * z - sh3 * x);
            `;

            // Proceed to sampling and rendering 2nd degree spherical harmonics
            if (maxSphericalHarmonicsDegree >= 2) {

                vertexShaderSource += `
                    if (sphericalHarmonicsDegree >= 2) {
                        float xx = x * x;
                        float yy = y * y;
                        float zz = z * z;
                        float xy = x * y;
                        float yz = y * z;
                        float xz = x * z;
                `;

                // Sample spherical harmonics textures with 2 degrees worth of data for 2nd degree calculations,
                // and store in sh4, sh5, sh6, sh7, and sh8
                if (maxSphericalHarmonicsDegree === 2) {
                    vertexShaderSource += `
                        if (sphericalHarmonicsMultiTextureMode == 0) {
                            vec4 sampledSH12131415 = texture(sphericalHarmonicsTexture, getDataUV(6, 3, sphericalHarmonicsTextureSize));
                            vec4 sampledSH16171819 = texture(sphericalHarmonicsTexture, getDataUV(6, 4, sphericalHarmonicsTextureSize));
                            vec4 sampledSH20212223 = texture(sphericalHarmonicsTexture, getDataUV(6, 5, sphericalHarmonicsTextureSize));
                            sh4 = sampledSH891011.gba;
                            sh5 = sampledSH12131415.rgb;
                            sh6 = vec3(sampledSH12131415.a, sampledSH16171819.rg);
                            sh7 = vec3(sampledSH16171819.ba, sampledSH20212223.r);
                            sh8 = sampledSH20212223.gba;
                        } else {
                            vec4 sampledSH4567R = texture(sphericalHarmonicsTextureR, getDataUV(2, 1, sphericalHarmonicsTextureSize));
                            vec4 sampledSH4567G = texture(sphericalHarmonicsTextureG, getDataUV(2, 1, sphericalHarmonicsTextureSize));
                            vec4 sampledSH4567B = texture(sphericalHarmonicsTextureB, getDataUV(2, 1, sphericalHarmonicsTextureSize));
                            sh4 = vec3(sampledSH0123R.a, sampledSH4567R.rg);
                            sh5 = vec3(sampledSH4567R.ba, sampledSH0123G.a);
                            sh6 = vec3(sampledSH4567G.rgb);
                            sh7 = vec3(sampledSH4567G.a, sampledSH0123B.a, sampledSH4567B.r);
                            sh8 = vec3(sampledSH4567B.gba);
                        }
                    `;
                }

                // Perform 2nd degree spherical harmonics calculations
                vertexShaderSource += `
                        if (sphericalHarmonics8BitMode == 1) {
                            sh4 = sh4 * sh8BitCompressionRangeForScene + vec8BitSHShift;
                            sh5 = sh5 * sh8BitCompressionRangeForScene + vec8BitSHShift;
                            sh6 = sh6 * sh8BitCompressionRangeForScene + vec8BitSHShift;
                            sh7 = sh7 * sh8BitCompressionRangeForScene + vec8BitSHShift;
                            sh8 = sh8 * sh8BitCompressionRangeForScene + vec8BitSHShift;
                        }

                        vColor.rgb +=
                            (SH_C2[0] * xy) * sh4 +
                            (SH_C2[1] * yz) * sh5 +
                            (SH_C2[2] * (2.0 * zz - xx - yy)) * sh6 +
                            (SH_C2[3] * xz) * sh7 +
                            (SH_C2[4] * (xx - yy)) * sh8;
                    }
                `;
            }

            vertexShaderSource += `

                vColor.rgb = clamp(vColor.rgb, vec3(0.), vec3(1.));

            }

            `;
        }

        return vertexShaderSource;
    }

    static getVertexShaderFadeIn() {
        return `
            if (fadeInComplete == 0) {
                float opacityAdjust = 1.0;
                float centerDist = length(splatCenter - sceneCenter);
                float renderTime = max(currentTime - firstRenderTime, 0.0);

                float fadeDistance = 0.75;
                float distanceLoadFadeInFactor = step(visibleRegionFadeStartRadius, centerDist);
                distanceLoadFadeInFactor = (1.0 - distanceLoadFadeInFactor) +
                                        (1.0 - clamp((centerDist - visibleRegionFadeStartRadius) / fadeDistance, 0.0, 1.0)) *
                                        distanceLoadFadeInFactor;
                opacityAdjust *= distanceLoadFadeInFactor;
                vColor.a *= opacityAdjust;
            }
        `;
    }

    static getUniforms(dynamicMode = false, enableOptionalEffects = false, maxSphericalHarmonicsDegree = 0,
        splatScale = 1.0, pointCloudModeEnabled = false) {

        const uniforms = {
            'sceneCenter': {
                'type': 'v3',
                'value': new THREE.Vector3()
            },
            'fadeInComplete': {
                'type': 'i',
                'value': 0
            },
            'orthographicMode': {
                'type': 'i',
                'value': 0
            },
            'visibleRegionFadeStartRadius': {
                'type': 'f',
                'value': 0.0
            },
            'visibleRegionRadius': {
                'type': 'f',
                'value': 0.0
            },
            'currentTime': {
                'type': 'f',
                'value': 0.0
            },
            'firstRenderTime': {
                'type': 'f',
                'value': 0.0
            },
            'centersColorsTexture': {
                'type': 't',
                'value': null
            },
            'sphericalHarmonicsTexture': {
                'type': 't',
                'value': null
            },
            'sphericalHarmonicsTextureR': {
                'type': 't',
                'value': null
            },
            'sphericalHarmonicsTextureG': {
                'type': 't',
                'value': null
            },
            'sphericalHarmonicsTextureB': {
                'type': 't',
                'value': null
            },
            'sphericalHarmonics8BitCompressionRangeMin': {
                'type': 'f',
                'value': []
            },
            'sphericalHarmonics8BitCompressionRangeMax': {
                'type': 'f',
                'value': []
            },
            'focal': {
                'type': 'v2',
                'value': new THREE.Vector2()
            },
            'orthoZoom': {
                'type': 'f',
                'value': 1.0
            },
            'inverseFocalAdjustment': {
                'type': 'f',
                'value': 1.0
            },
            'viewport': {
                'type': 'v2',
                'value': new THREE.Vector2()
            },
            'basisViewport': {
                'type': 'v2',
                'value': new THREE.Vector2()
            },
            'debugColor': {
                'type': 'v3',
                'value': new THREE.Color()
            },
            'centersColorsTextureSize': {
                'type': 'v2',
                'value': new THREE.Vector2(1024, 1024)
            },
            'sphericalHarmonicsDegree': {
                'type': 'i',
                'value': maxSphericalHarmonicsDegree
            },
            'sphericalHarmonicsTextureSize': {
                'type': 'v2',
                'value': new THREE.Vector2(1024, 1024)
            },
            'sphericalHarmonics8BitMode': {
                'type': 'i',
                'value': 0
            },
            'sphericalHarmonicsMultiTextureMode': {
                'type': 'i',
                'value': 0
            },
            'splatScale': {
                'type': 'f',
                'value': splatScale
            },
            'pointCloudModeEnabled': {
                'type': 'i',
                'value': pointCloudModeEnabled ? 1 : 0
            },
            'sceneIndexesTexture': {
                'type': 't',
                'value': null
            },
            'sceneIndexesTextureSize': {
                'type': 'v2',
                'value': new THREE.Vector2(1024, 1024)
            },
            'sceneCount': {
                'type': 'i',
                'value': 1
            }
        };
        for (let i = 0; i < Constants.MaxScenes; i++) {
            uniforms.sphericalHarmonics8BitCompressionRangeMin.value.push(-Constants.SphericalHarmonics8BitCompressionRange / 2.0);
            uniforms.sphericalHarmonics8BitCompressionRangeMax.value.push(Constants.SphericalHarmonics8BitCompressionRange / 2.0);
        }

        if (enableOptionalEffects) {
            const sceneOpacity = [];
            for (let i = 0; i < Constants.MaxScenes; i++) {
                sceneOpacity.push(1.0);
            }
            uniforms['sceneOpacity'] = {
                'type': 'f',
                'value': sceneOpacity
            };

            const sceneVisibility = [];
            for (let i = 0; i < Constants.MaxScenes; i++) {
                sceneVisibility.push(1);
            }
            uniforms['sceneVisibility'] = {
                'type': 'i',
                'value': sceneVisibility
            };
        }

        if (dynamicMode) {
            const transformMatrices = [];
            for (let i = 0; i < Constants.MaxScenes; i++) {
                transformMatrices.push(new THREE.Matrix4());
            }
            uniforms['transforms'] = {
                'type': 'mat4',
                'value': transformMatrices
            };
        }

        return uniforms;
    }

}<|MERGE_RESOLUTION|>--- conflicted
+++ resolved
@@ -14,23 +14,12 @@
         uniform highp sampler2D sphericalHarmonicsTextureR;
         uniform highp sampler2D sphericalHarmonicsTextureG;
         uniform highp sampler2D sphericalHarmonicsTextureB;
-<<<<<<< HEAD
-        varying vec3 vWorldPosition;  // Declare the varying here
-    `;
-
-        if (enableOptionalEffects || dynamicMode) {
-            vertexShaderSource += `
-            uniform highp usampler2D sceneIndexesTexture;
-            uniform vec2 sceneIndexesTextureSize;
-        `;
-        }
-=======
 
         uniform highp usampler2D sceneIndexesTexture;
         uniform vec2 sceneIndexesTextureSize;
         uniform int sceneCount;
+        varying vec3 vWorldPosition;
     `;
->>>>>>> bfc42167
 
         if (enableOptionalEffects) {
             vertexShaderSource += `
@@ -131,39 +120,34 @@
 
             uvec4 sampledCenterColor = texture(centersColorsTexture, getDataUV(1, 0, centersColorsTextureSize));
             vec3 splatCenter = uintBitsToFloat(uvec3(sampledCenterColor.gba));
-<<<<<<< HEAD
+
+            uint sceneIndex = uint(0);
 
             // Calculate the world position using the modelMatrix, not the modelViewMatrix
             vWorldPosition = (modelMatrix * vec4(splatCenter, 1.0)).xyz;
-            
-            `;
-=======
->>>>>>> bfc42167
-
-            uint sceneIndex = uint(0);
-            if (sceneCount > 1) {
-                sceneIndex = texture(sceneIndexesTexture, getDataUV(1, 0, sceneIndexesTextureSize)).r;
-            }
-            `;
+        if (sceneCount > 1) {
+            sceneIndex = texture(sceneIndexesTexture, getDataUV(1, 0, sceneIndexesTextureSize)).r;
+        }
+        `;
 
         if (enableOptionalEffects) {
             vertexShaderSource += `
                 float splatOpacityFromScene = sceneOpacity[sceneIndex];
                 int sceneVisible = sceneVisibility[sceneIndex];
-                if (splatOpacityFromScene <= 0.01 || sceneVisible == 0) {
-                    gl_Position = vec4(0.0, 0.0, 2.0, 1.0);
-                    return;
-                }
-            `;
+        if (splatOpacityFromScene <= 0.01 || sceneVisible == 0) {
+            gl_Position = vec4(0.0, 0.0, 2.0, 1.0);
+            return;
+        }
+        `;
         }
 
         if (dynamicMode) {
             vertexShaderSource += `
                 mat4 transform = transforms[sceneIndex];
                 mat4 transformModelViewMatrix = modelViewMatrix * transform;
-            `;
+        `;
         } else {
-            vertexShaderSource += `mat4 transformModelViewMatrix = modelViewMatrix;`;
+            vertexShaderSource += `mat4 transformModelViewMatrix = modelViewMatrix; `;
         }
 
         vertexShaderSource += `
@@ -178,32 +162,32 @@
             vec4 clipCenter = projectionMatrix * viewCenter;
 
             float clip = 1.2 * clipCenter.w;
-            if (clipCenter.z < -clip || clipCenter.x < -clip || clipCenter.x > clip || clipCenter.y < -clip || clipCenter.y > clip) {
-                gl_Position = vec4(0.0, 0.0, 2.0, 1.0);
-                return;
-            }
+        if (clipCenter.z < -clip || clipCenter.x < -clip || clipCenter.x > clip || clipCenter.y < -clip || clipCenter.y > clip) {
+            gl_Position = vec4(0.0, 0.0, 2.0, 1.0);
+            return;
+        }
 
             vec3 ndcCenter = clipCenter.xyz / clipCenter.w;
 
-            vPosition = position.xy;
-            vColor = uintToRGBAVec(sampledCenterColor.r);
+        vPosition = position.xy;
+        vColor = uintToRGBAVec(sampledCenterColor.r);
         `;
 
         // Proceed to sampling and rendering 1st degree spherical harmonics
         if (maxSphericalHarmonicsDegree >= 1) {
 
-            vertexShaderSource += `   
-            if (sphericalHarmonicsDegree >= 1) {
+            vertexShaderSource += `
+        if (sphericalHarmonicsDegree >= 1) {
             `;
 
             if (dynamicMode) {
                 vertexShaderSource += `
                     vec3 worldViewDir = normalize(splatCenter - vec3(inverse(transform) * vec4(cameraPosition, 1.0)));
-                `;
+            `;
             } else {
                 vertexShaderSource += `
                     vec3 worldViewDir = normalize(splatCenter - cameraPosition);
-                `;
+            `;
             }
 
             vertexShaderSource += `
@@ -219,7 +203,7 @@
                     vec3 sh6;
                     vec3 sh7;
                     vec3 sh8;
-                `;
+            `;
             }
 
             // Determining how to sample spherical harmonics textures to get the coefficients for calculations for a given degree
@@ -229,29 +213,29 @@
             // Sample spherical harmonics textures with 1 degree worth of data for 1st degree calculations, and store in sh1, sh2, and sh3
             if (maxSphericalHarmonicsDegree === 1) {
                 vertexShaderSource += `
-                    if (sphericalHarmonicsMultiTextureMode == 0) {
+            if (sphericalHarmonicsMultiTextureMode == 0) {
                         vec2 shUV = getDataUVF(nearestEvenIndex, 2.5, doubleOddOffset, sphericalHarmonicsTextureSize);
                         vec4 sampledSH0123 = texture(sphericalHarmonicsTexture, shUV);
-                        shUV = getDataUVF(nearestEvenIndex, 2.5, doubleOddOffset + uint(1), sphericalHarmonicsTextureSize);
+                shUV = getDataUVF(nearestEvenIndex, 2.5, doubleOddOffset + uint(1), sphericalHarmonicsTextureSize);
                         vec4 sampledSH4567 = texture(sphericalHarmonicsTexture, shUV);
-                        shUV = getDataUVF(nearestEvenIndex, 2.5, doubleOddOffset + uint(2), sphericalHarmonicsTextureSize);
+                shUV = getDataUVF(nearestEvenIndex, 2.5, doubleOddOffset + uint(2), sphericalHarmonicsTextureSize);
                         vec4 sampledSH891011 = texture(sphericalHarmonicsTexture, shUV);
-                        sh1 = vec3(sampledSH0123.rgb) * (1.0 - fOddOffset) + vec3(sampledSH0123.ba, sampledSH4567.r) * fOddOffset;
-                        sh2 = vec3(sampledSH0123.a, sampledSH4567.rg) * (1.0 - fOddOffset) + vec3(sampledSH4567.gba) * fOddOffset;
-                        sh3 = vec3(sampledSH4567.ba, sampledSH891011.r) * (1.0 - fOddOffset) + vec3(sampledSH891011.rgb) * fOddOffset;
-                    } else {
+                sh1 = vec3(sampledSH0123.rgb) * (1.0 - fOddOffset) + vec3(sampledSH0123.ba, sampledSH4567.r) * fOddOffset;
+                sh2 = vec3(sampledSH0123.a, sampledSH4567.rg) * (1.0 - fOddOffset) + vec3(sampledSH4567.gba) * fOddOffset;
+                sh3 = vec3(sampledSH4567.ba, sampledSH891011.r) * (1.0 - fOddOffset) + vec3(sampledSH891011.rgb) * fOddOffset;
+            } else {
                         vec2 sampledSH01R = texture(sphericalHarmonicsTextureR, getDataUV(2, 0, sphericalHarmonicsTextureSize)).rg;
                         vec2 sampledSH23R = texture(sphericalHarmonicsTextureR, getDataUV(2, 1, sphericalHarmonicsTextureSize)).rg;
                         vec2 sampledSH01G = texture(sphericalHarmonicsTextureG, getDataUV(2, 0, sphericalHarmonicsTextureSize)).rg;
                         vec2 sampledSH23G = texture(sphericalHarmonicsTextureG, getDataUV(2, 1, sphericalHarmonicsTextureSize)).rg;
                         vec2 sampledSH01B = texture(sphericalHarmonicsTextureB, getDataUV(2, 0, sphericalHarmonicsTextureSize)).rg;
                         vec2 sampledSH23B = texture(sphericalHarmonicsTextureB, getDataUV(2, 1, sphericalHarmonicsTextureSize)).rg;
-                        sh1 = vec3(sampledSH01R.rg, sampledSH23R.r);
-                        sh2 = vec3(sampledSH01G.rg, sampledSH23G.r);
-                        sh3 = vec3(sampledSH01B.rg, sampledSH23B.r);
-                    }
-                `;
-            // Sample spherical harmonics textures with 2 degrees worth of data for 1st degree calculations, and store in sh1, sh2, and sh3
+                sh1 = vec3(sampledSH01R.rg, sampledSH23R.r);
+                sh2 = vec3(sampledSH01G.rg, sampledSH23G.r);
+                sh3 = vec3(sampledSH01B.rg, sampledSH23B.r);
+            }
+            `;
+                // Sample spherical harmonics textures with 2 degrees worth of data for 1st degree calculations, and store in sh1, sh2, and sh3
             } else if (maxSphericalHarmonicsDegree === 2) {
                 vertexShaderSource += `
                     vec4 sampledSH0123;
@@ -262,42 +246,42 @@
                     vec4 sampledSH0123G;
                     vec4 sampledSH0123B;
 
-                    if (sphericalHarmonicsMultiTextureMode == 0) {
-                        sampledSH0123 = texture(sphericalHarmonicsTexture, getDataUV(6, 0, sphericalHarmonicsTextureSize));
-                        sampledSH4567 = texture(sphericalHarmonicsTexture, getDataUV(6, 1, sphericalHarmonicsTextureSize));
-                        sampledSH891011 = texture(sphericalHarmonicsTexture, getDataUV(6, 2, sphericalHarmonicsTextureSize));
-                        sh1 = sampledSH0123.rgb;
-                        sh2 = vec3(sampledSH0123.a, sampledSH4567.rg);
-                        sh3 = vec3(sampledSH4567.ba, sampledSH891011.r);
-                    } else {
-                        sampledSH0123R = texture(sphericalHarmonicsTextureR, getDataUV(2, 0, sphericalHarmonicsTextureSize));
-                        sampledSH0123G = texture(sphericalHarmonicsTextureG, getDataUV(2, 0, sphericalHarmonicsTextureSize));
-                        sampledSH0123B = texture(sphericalHarmonicsTextureB, getDataUV(2, 0, sphericalHarmonicsTextureSize));
-                        sh1 = vec3(sampledSH0123R.rgb);
-                        sh2 = vec3(sampledSH0123G.rgb);
-                        sh3 = vec3(sampledSH0123B.rgb);
-                    }
-                `;
+            if (sphericalHarmonicsMultiTextureMode == 0) {
+                sampledSH0123 = texture(sphericalHarmonicsTexture, getDataUV(6, 0, sphericalHarmonicsTextureSize));
+                sampledSH4567 = texture(sphericalHarmonicsTexture, getDataUV(6, 1, sphericalHarmonicsTextureSize));
+                sampledSH891011 = texture(sphericalHarmonicsTexture, getDataUV(6, 2, sphericalHarmonicsTextureSize));
+                sh1 = sampledSH0123.rgb;
+                sh2 = vec3(sampledSH0123.a, sampledSH4567.rg);
+                sh3 = vec3(sampledSH4567.ba, sampledSH891011.r);
+            } else {
+                sampledSH0123R = texture(sphericalHarmonicsTextureR, getDataUV(2, 0, sphericalHarmonicsTextureSize));
+                sampledSH0123G = texture(sphericalHarmonicsTextureG, getDataUV(2, 0, sphericalHarmonicsTextureSize));
+                sampledSH0123B = texture(sphericalHarmonicsTextureB, getDataUV(2, 0, sphericalHarmonicsTextureSize));
+                sh1 = vec3(sampledSH0123R.rgb);
+                sh2 = vec3(sampledSH0123G.rgb);
+                sh3 = vec3(sampledSH0123B.rgb);
+            }
+            `;
             }
 
             // Perform 1st degree spherical harmonics calculations
             vertexShaderSource += `
-                    if (sphericalHarmonics8BitMode == 1) {
-                        sh1 = sh1 * sh8BitCompressionRangeForScene + vec8BitSHShift;
-                        sh2 = sh2 * sh8BitCompressionRangeForScene + vec8BitSHShift;
-                        sh3 = sh3 * sh8BitCompressionRangeForScene + vec8BitSHShift;
-                    }
+            if (sphericalHarmonics8BitMode == 1) {
+                sh1 = sh1 * sh8BitCompressionRangeForScene + vec8BitSHShift;
+                sh2 = sh2 * sh8BitCompressionRangeForScene + vec8BitSHShift;
+                sh3 = sh3 * sh8BitCompressionRangeForScene + vec8BitSHShift;
+            }
                     float x = worldViewDir.x;
                     float y = worldViewDir.y;
                     float z = worldViewDir.z;
-                    vColor.rgb += SH_C1 * (-sh1 * y + sh2 * z - sh3 * x);
+            vColor.rgb += SH_C1 * (-sh1 * y + sh2 * z - sh3 * x);
             `;
 
             // Proceed to sampling and rendering 2nd degree spherical harmonics
             if (maxSphericalHarmonicsDegree >= 2) {
 
                 vertexShaderSource += `
-                    if (sphericalHarmonicsDegree >= 2) {
+            if (sphericalHarmonicsDegree >= 2) {
                         float xx = x * x;
                         float yy = y * y;
                         float zz = z * z;
@@ -310,55 +294,55 @@
                 // and store in sh4, sh5, sh6, sh7, and sh8
                 if (maxSphericalHarmonicsDegree === 2) {
                     vertexShaderSource += `
-                        if (sphericalHarmonicsMultiTextureMode == 0) {
+                if (sphericalHarmonicsMultiTextureMode == 0) {
                             vec4 sampledSH12131415 = texture(sphericalHarmonicsTexture, getDataUV(6, 3, sphericalHarmonicsTextureSize));
                             vec4 sampledSH16171819 = texture(sphericalHarmonicsTexture, getDataUV(6, 4, sphericalHarmonicsTextureSize));
                             vec4 sampledSH20212223 = texture(sphericalHarmonicsTexture, getDataUV(6, 5, sphericalHarmonicsTextureSize));
-                            sh4 = sampledSH891011.gba;
-                            sh5 = sampledSH12131415.rgb;
-                            sh6 = vec3(sampledSH12131415.a, sampledSH16171819.rg);
-                            sh7 = vec3(sampledSH16171819.ba, sampledSH20212223.r);
-                            sh8 = sampledSH20212223.gba;
-                        } else {
+                    sh4 = sampledSH891011.gba;
+                    sh5 = sampledSH12131415.rgb;
+                    sh6 = vec3(sampledSH12131415.a, sampledSH16171819.rg);
+                    sh7 = vec3(sampledSH16171819.ba, sampledSH20212223.r);
+                    sh8 = sampledSH20212223.gba;
+                } else {
                             vec4 sampledSH4567R = texture(sphericalHarmonicsTextureR, getDataUV(2, 1, sphericalHarmonicsTextureSize));
                             vec4 sampledSH4567G = texture(sphericalHarmonicsTextureG, getDataUV(2, 1, sphericalHarmonicsTextureSize));
                             vec4 sampledSH4567B = texture(sphericalHarmonicsTextureB, getDataUV(2, 1, sphericalHarmonicsTextureSize));
-                            sh4 = vec3(sampledSH0123R.a, sampledSH4567R.rg);
-                            sh5 = vec3(sampledSH4567R.ba, sampledSH0123G.a);
-                            sh6 = vec3(sampledSH4567G.rgb);
-                            sh7 = vec3(sampledSH4567G.a, sampledSH0123B.a, sampledSH4567B.r);
-                            sh8 = vec3(sampledSH4567B.gba);
-                        }
-                    `;
+                    sh4 = vec3(sampledSH0123R.a, sampledSH4567R.rg);
+                    sh5 = vec3(sampledSH4567R.ba, sampledSH0123G.a);
+                    sh6 = vec3(sampledSH4567G.rgb);
+                    sh7 = vec3(sampledSH4567G.a, sampledSH0123B.a, sampledSH4567B.r);
+                    sh8 = vec3(sampledSH4567B.gba);
                 }
+                `;
+                }
 
                 // Perform 2nd degree spherical harmonics calculations
                 vertexShaderSource += `
-                        if (sphericalHarmonics8BitMode == 1) {
-                            sh4 = sh4 * sh8BitCompressionRangeForScene + vec8BitSHShift;
-                            sh5 = sh5 * sh8BitCompressionRangeForScene + vec8BitSHShift;
-                            sh6 = sh6 * sh8BitCompressionRangeForScene + vec8BitSHShift;
-                            sh7 = sh7 * sh8BitCompressionRangeForScene + vec8BitSHShift;
-                            sh8 = sh8 * sh8BitCompressionRangeForScene + vec8BitSHShift;
-                        }
-
-                        vColor.rgb +=
-                            (SH_C2[0] * xy) * sh4 +
-                            (SH_C2[1] * yz) * sh5 +
-                            (SH_C2[2] * (2.0 * zz - xx - yy)) * sh6 +
-                            (SH_C2[3] * xz) * sh7 +
-                            (SH_C2[4] * (xx - yy)) * sh8;
-                    }
-                `;
-            }
-
-            vertexShaderSource += `
-
-                vColor.rgb = clamp(vColor.rgb, vec3(0.), vec3(1.));
-
-            }
-
-            `;
+                if (sphericalHarmonics8BitMode == 1) {
+                    sh4 = sh4 * sh8BitCompressionRangeForScene + vec8BitSHShift;
+                    sh5 = sh5 * sh8BitCompressionRangeForScene + vec8BitSHShift;
+                    sh6 = sh6 * sh8BitCompressionRangeForScene + vec8BitSHShift;
+                    sh7 = sh7 * sh8BitCompressionRangeForScene + vec8BitSHShift;
+                    sh8 = sh8 * sh8BitCompressionRangeForScene + vec8BitSHShift;
+                }
+
+                vColor.rgb +=
+                    (SH_C2[0] * xy) * sh4 +
+                    (SH_C2[1] * yz) * sh5 +
+                    (SH_C2[2] * (2.0 * zz - xx - yy)) * sh6 +
+                    (SH_C2[3] * xz) * sh7 +
+                    (SH_C2[4] * (xx - yy)) * sh8;
+            }
+            `;
+            }
+
+            vertexShaderSource += `
+
+            vColor.rgb = clamp(vColor.rgb, vec3(0.), vec3(1.));
+
+        }
+
+        `;
         }
 
         return vertexShaderSource;
@@ -366,19 +350,19 @@
 
     static getVertexShaderFadeIn() {
         return `
-            if (fadeInComplete == 0) {
+        if (fadeInComplete == 0) {
                 float opacityAdjust = 1.0;
                 float centerDist = length(splatCenter - sceneCenter);
                 float renderTime = max(currentTime - firstRenderTime, 0.0);
 
                 float fadeDistance = 0.75;
                 float distanceLoadFadeInFactor = step(visibleRegionFadeStartRadius, centerDist);
-                distanceLoadFadeInFactor = (1.0 - distanceLoadFadeInFactor) +
-                                        (1.0 - clamp((centerDist - visibleRegionFadeStartRadius) / fadeDistance, 0.0, 1.0)) *
-                                        distanceLoadFadeInFactor;
-                opacityAdjust *= distanceLoadFadeInFactor;
-                vColor.a *= opacityAdjust;
-            }
+            distanceLoadFadeInFactor = (1.0 - distanceLoadFadeInFactor) +
+                (1.0 - clamp((centerDist - visibleRegionFadeStartRadius) / fadeDistance, 0.0, 1.0)) *
+                distanceLoadFadeInFactor;
+            opacityAdjust *= distanceLoadFadeInFactor;
+            vColor.a *= opacityAdjust;
+        }
         `;
     }
 
