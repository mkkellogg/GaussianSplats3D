--- conflicted
+++ resolved
@@ -480,27 +480,7 @@
   }
 
   static parseToUncompressedSplatArraySection(chunkElement, vertexElement, fromIndex, toIndex, chunkSplatIndexOffset,
-<<<<<<< HEAD
-                                              vertexDataBuffer, veretxReadOffset, splatArray, propertyFilter = null) {
-
-    PlayCanvasCompressedPlyParser.readElementData(vertexElement, vertexDataBuffer, veretxReadOffset, fromIndex, toIndex, propertyFilter);
-
-    const { positionExtremes, scaleExtremes, position, rotation, scale, color } =
-      PlayCanvasCompressedPlyParser.getElementStorageArrays(chunkElement, vertexElement);
-
-    for (let i = fromIndex; i <= toIndex; ++i) {
-      const tempSplat = UncompressedSplatArray.createSplat();
-      PlayCanvasCompressedPlyParser.decompressSplat(i, chunkSplatIndexOffset, position, positionExtremes,
-                                                    scale, scaleExtremes, rotation, color, tempSplat);
-      splatArray.addSplat(tempSplat);
-    }
-  }
-
-  static parseToUncompressedSplatArray(plyBuffer) {
-    const { chunkElement, vertexElement } = PlayCanvasCompressedPlyParser.readPly(plyBuffer);
-=======
                                               vertexDataBuffer, splatArray, propertyFilter = null) {
->>>>>>> a17d21d6
 
     PlayCanvasCompressedPlyParser.readElementData(vertexElement, vertexDataBuffer, 0, fromIndex, toIndex, propertyFilter);
 
