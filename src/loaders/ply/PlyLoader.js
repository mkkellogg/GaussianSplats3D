--- conflicted
+++ resolved
@@ -43,18 +43,6 @@
 
 export class PlyLoader {
 
-<<<<<<< HEAD
-    static loadFromURL(fileName, onProgress, loadDirectoToSplatBuffer, onProgressiveLoadSectionProgress, minimumAlpha, compressionLevel,
-                       optimizeSplatData = true, outSphericalHarmonicsDegree = 0, sectionSize, sceneCenter, blockSize, bucketSize) {
-
-        let internalLoadType = loadDirectoToSplatBuffer ? InternalLoadType.DirectToSplatBuffer : InternalLoadType.DirectToSplatArray;
-        if (optimizeSplatData) internalLoadType = InternalLoadType.DirectToSplatArray;
-
-        const directLoadSectionSizeBytes = Constants.ProgressiveLoadSectionSize;
-        const splatDataOffsetBytes = SplatBuffer.HeaderSizeBytes + SplatBuffer.SectionHeaderSizeBytes;
-        const sectionCount = 1;
-
-=======
     static loadFromURL(fileName, onProgress, progressiveLoadToSplatBuffer, onProgressiveLoadSectionProgress,
                        minimumAlpha, compressionLevel, optimizeSplatData = true, outSphericalHarmonicsDegree = 0,
                        headers, sectionSize, sceneCenter, blockSize, bucketSize) {
@@ -72,7 +60,6 @@
         const sectionCount = 1;
 
         let plyFormat;
->>>>>>> a17d21d6
         let directLoadBufferIn;
         let directLoadBufferOut;
         let directLoadSplatBuffer;
@@ -98,10 +85,6 @@
         let standardLoadUncompressedSplatArray;
 
         const textDecoder = new TextDecoder();
-<<<<<<< HEAD
-        const inriaV1PlyParser = new INRIAV1PlyParser();
-=======
->>>>>>> a17d21d6
 
         const localOnProgress = (percent, percentLabel, chunkData) => {
             const loadComplete = percent >= 100;
@@ -144,42 +127,14 @@
                             endOfBaseSplatDataBytes = header.headerSizeBytes + header.bytesPerSplat * maxSplatCount +
                                                       header.chunkElement.storageSizeBytes;
                         } else {
-<<<<<<< HEAD
-                            if (loadDirectoToSplatBuffer) {
-                                throw new DirectLoadError('PlyLoader.loadFromURL() -> Selected Ply format cannot be directly loaded.');
-=======
                             if (internalLoadType === InternalLoadType.ProgressiveToSplatBuffer) {
                                 throw new DirectLoadError(
                                     'PlyLoader.loadFromURL() -> Selected PLY format cannot be progressively loaded.'
                                 );
->>>>>>> a17d21d6
                             } else {
                                 internalLoadType = InternalLoadType.DownloadBeforeProcessing;
                                 return;
                             }
-<<<<<<< HEAD
-                        }
-                        outSphericalHarmonicsDegree = Math.min(outSphericalHarmonicsDegree, header.sphericalHarmonicsDegree);
-
-                        const shDescriptor = SplatBuffer.CompressionLevels[0].SphericalHarmonicsDegrees[outSphericalHarmonicsDegree];
-                        const splatBufferSizeBytes = splatDataOffsetBytes + shDescriptor.BytesPerSplat * maxSplatCount;
-
-                        if (internalLoadType === InternalLoadType.DirectToSplatBuffer) {
-                            directLoadBufferOut = new ArrayBuffer(splatBufferSizeBytes);
-                            SplatBuffer.writeHeaderToBuffer({
-                                versionMajor: SplatBuffer.CurrentMajorVersion,
-                                versionMinor: SplatBuffer.CurrentMinorVersion,
-                                maxSectionCount: sectionCount,
-                                sectionCount: sectionCount,
-                                maxSplatCount: maxSplatCount,
-                                splatCount: splatCount,
-                                compressionLevel: 0,
-                                sceneCenter: new THREE.Vector3()
-                            }, directLoadBufferOut);
-                        } else {
-                            standardLoadUncompressedSplatArray = new UncompressedSplatArray(outSphericalHarmonicsDegree);
-                        }
-=======
                         }
 
                         if (internalLoadType === InternalLoadType.ProgressiveToSplatBuffer) {
@@ -199,7 +154,6 @@
                         } else {
                             standardLoadUncompressedSplatArray = new UncompressedSplatArray(outSphericalHarmonicsDegree);
                         }
->>>>>>> a17d21d6
 
                         numBytesStreamed = header.headerSizeBytes;
                         numBytesParsed = header.headerSizeBytes;
@@ -210,7 +164,7 @@
                     compressedPlyHeaderChunksBuffer = storeChunksInBuffer(chunks, compressedPlyHeaderChunksBuffer);
                     if (compressedPlyHeaderChunksBuffer.byteLength >= sizeRequiredForHeaderAndChunks) {
                         PlayCanvasCompressedPlyParser.readElementData(header.chunkElement, compressedPlyHeaderChunksBuffer,
-                                                                    header.headerSizeBytes);
+                                                                      header.headerSizeBytes);
                         numBytesStreamed = sizeRequiredForHeaderAndChunks;
                         numBytesParsed = sizeRequiredForHeaderAndChunks;
                         readyToLoadSplatData = true;
@@ -219,75 +173,6 @@
 
                 if (headerLoaded && readyToLoadSplatData && chunks.length > 0) {
 
-<<<<<<< HEAD
-                        directLoadBufferIn = storeChunksInBuffer(chunks, directLoadBufferIn);
-
-                        const bytesLoadedSinceLastStreamedSection = numBytesDownloaded - numBytesStreamed;
-                        if (bytesLoadedSinceLastStreamedSection > directLoadSectionSizeBytes || loadComplete) {
-                            const numBytesToProcess = numBytesDownloaded - numBytesParsed;
-                            const addedSplatCount = Math.floor(numBytesToProcess / header.bytesPerSplat);
-                            const numBytesToParse = addedSplatCount * header.bytesPerSplat;
-                            const numBytesLeftOver = numBytesToProcess - numBytesToParse;
-                            const newSplatCount = splatCount + addedSplatCount;
-                            const parsedDataViewOffset = numBytesParsed - chunks[0].startBytes;
-                            const dataToParse = new DataView(directLoadBufferIn, parsedDataViewOffset, numBytesToParse);
-
-                            const shDescriptor = SplatBuffer.CompressionLevels[0].SphericalHarmonicsDegrees[outSphericalHarmonicsDegree];
-                            const outOffset = splatCount * shDescriptor.BytesPerSplat + splatDataOffsetBytes;
-
-                            if (internalLoadType === InternalLoadType.DirectToSplatBuffer) {
-                                if (compressed) {
-                                    PlayCanvasCompressedPlyParser.parseToUncompressedSplatBufferSection(header.chunkElement,
-                                                                                                        header.vertexElement, 0,
-                                                                                                        addedSplatCount - 1, splatCount,
-                                                                                                        dataToParse, 0,
-                                                                                                        directLoadBufferOut, outOffset);
-                                } else {
-                                    inriaV1PlyParser.parseToUncompressedSplatBufferSection(header, 0, addedSplatCount - 1, dataToParse,
-                                                                                        0, directLoadBufferOut, outOffset,
-                                                                                        outSphericalHarmonicsDegree);
-                                }
-                            } else {
-                                if (compressed) {
-                                    PlayCanvasCompressedPlyParser.parseToUncompressedSplatArraySection(header.chunkElement,
-                                                                                                    header.vertexElement, 0,
-                                                                                                    addedSplatCount - 1, splatCount,
-                                                                                                    dataToParse, 0,
-                                                                                                    standardLoadUncompressedSplatArray);
-                                } else {
-                                    inriaV1PlyParser.parseToUncompressedSplatArraySection(header, 0, addedSplatCount - 1, dataToParse,
-                                                                                        0, standardLoadUncompressedSplatArray,
-                                                                                        outSphericalHarmonicsDegree);
-                                }
-                            }
-
-                            splatCount = newSplatCount;
-
-                            if (internalLoadType === InternalLoadType.DirectToSplatBuffer) {
-                                if (!directLoadSplatBuffer) {
-                                    SplatBuffer.writeSectionHeaderToBuffer({
-                                        maxSplatCount: maxSplatCount,
-                                        splatCount: splatCount,
-                                        bucketSize: 0,
-                                        bucketCount: 0,
-                                        bucketBlockSize: 0,
-                                        compressionScaleRange: 0,
-                                        storageSizeBytes: 0,
-                                        fullBucketCount: 0,
-                                        partiallyFilledBucketCount: 0,
-                                        sphericalHarmonicsDegree: outSphericalHarmonicsDegree
-                                    }, 0, directLoadBufferOut, SplatBuffer.HeaderSizeBytes);
-                                    directLoadSplatBuffer = new SplatBuffer(directLoadBufferOut, false);
-                                }
-                                directLoadSplatBuffer.updateLoadedCounts(1, splatCount);
-                                if (onProgressiveLoadSectionProgress) {
-                                    onProgressiveLoadSectionProgress(directLoadSplatBuffer, loadComplete);
-                                }
-                            }
-
-                            numBytesStreamed += directLoadSectionSizeBytes;
-                            numBytesParsed += numBytesToParse;
-=======
                     directLoadBufferIn = storeChunksInBuffer(chunks, directLoadBufferIn);
 
                     const bytesLoadedSinceLastStreamedSection = numBytesDownloaded - numBytesStreamed;
@@ -334,7 +219,6 @@
                             }
 
                             processedBaseSplatCount += addedSplatCount;
->>>>>>> a17d21d6
 
                             if (internalLoadType === InternalLoadType.ProgressiveToSplatBuffer) {
                                 if (!directLoadSplatBuffer) {
@@ -371,16 +255,6 @@
                             }
                         }
 
-<<<<<<< HEAD
-                    if (loadComplete) {
-                        if (internalLoadType === InternalLoadType.DirectToSplatBuffer) {
-                            loadPromise.resolve(directLoadSplatBuffer);
-                        } else {
-                            loadPromise.resolve(standardLoadUncompressedSplatArray);
-                        }
-                    }
-                }
-=======
                         if (numBytesLeftOver === 0) {
                             chunks = [];
                         } else {
@@ -411,18 +285,13 @@
                         loadPromise.resolve(standardLoadUncompressedSplatArray);
                     }
                 }
->>>>>>> a17d21d6
             }
 
             if (onProgress) onProgress(percent, percentLabel, LoaderStatus.Downloading);
         };
 
         if (onProgress) onProgress(0, '0%', LoaderStatus.Downloading);
-<<<<<<< HEAD
-        return fetchWithProgress(fileName, localOnProgress, false).then(() => {
-=======
         return fetchWithProgress(fileName, localOnProgress, false, headers).then(() => {
->>>>>>> a17d21d6
             if (onProgress) onProgress(0, '0%', LoaderStatus.Processing);
             return loadPromise.promise.then((splatData) => {
                 if (onProgress) onProgress(100, '100%', LoaderStatus.Done);
@@ -432,11 +301,7 @@
                         return PlyLoader.loadFromFileData(plyFileData, minimumAlpha, compressionLevel, optimizeSplatData,
                                                           outSphericalHarmonicsDegree, sectionSize, sceneCenter, blockSize, bucketSize);
                     });
-<<<<<<< HEAD
-                } else if (internalLoadType === InternalLoadType.DirectToSplatBuffer) {
-=======
                 } else if (internalLoadType === InternalLoadType.ProgressiveToSplatBuffer) {
->>>>>>> a17d21d6
                     return splatData;
                 } else {
                     return delayedExecute(() => {
@@ -450,15 +315,6 @@
 
     static loadFromFileData(plyFileData, minimumAlpha, compressionLevel, optimizeSplatData, outSphericalHarmonicsDegree = 0,
                             sectionSize, sceneCenter, blockSize, bucketSize) {
-<<<<<<< HEAD
-        return delayedExecute(() => {
-            return PlyParser.parseToUncompressedSplatArray(plyFileData, outSphericalHarmonicsDegree);
-        })
-        .then((splatArray) => {
-            return finalize(splatArray, optimizeSplatData, minimumAlpha, compressionLevel,
-                            sectionSize, sceneCenter, blockSize, bucketSize);
-        });
-=======
         if (optimizeSplatData) {
             return delayedExecute(() => {
                 return PlyParser.parseToUncompressedSplatArray(plyFileData, outSphericalHarmonicsDegree);
@@ -472,6 +328,5 @@
                 return PlyParser.parseToUncompressedSplatBuffer(plyFileData, outSphericalHarmonicsDegree);
             });
         }
->>>>>>> a17d21d6
     }
 }