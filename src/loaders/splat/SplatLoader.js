import * as THREE from 'three';
import { SplatBuffer } from '../SplatBuffer.js';
import { SplatBufferGenerator } from '../SplatBufferGenerator.js';
import { SplatParser } from './SplatParser.js';
import { fetchWithProgress, delayedExecute, nativePromiseWithExtractedComponents } from '../../Util.js';
import { UncompressedSplatArray } from '../UncompressedSplatArray.js';
import { LoaderStatus } from '../LoaderStatus.js';
import { DirectLoadError } from '../DirectLoadError.js';
import { Constants } from '../../Constants.js';
import { InternalLoadType } from '../InternalLoadType.js';

function finalize(splatData, optimizeSplatData, minimumAlpha, compressionLevel, sectionSize, sceneCenter, blockSize, bucketSize) {
    if (optimizeSplatData) {
        const splatBufferGenerator = SplatBufferGenerator.getStandardGenerator(minimumAlpha, compressionLevel,
                                                                               sectionSize, sceneCenter,
                                                                               blockSize, bucketSize);
        return splatBufferGenerator.generateFromUncompressedSplatArray(splatData);
    } else {
<<<<<<< HEAD
=======
        // TODO: Implement direct-to-SplatBuffer when not optimizing splat data
>>>>>>> a17d21d6
        return SplatBuffer.generateFromUncompressedSplatArrays([splatData], minimumAlpha, 0, new THREE.Vector3());
    }
}

export class SplatLoader {

<<<<<<< HEAD
    static loadFromURL(fileName, onProgress, loadDirectoToSplatBuffer, onProgressiveLoadSectionProgress, minimumAlpha, compressionLevel,
                       optimizeSplatData = true, sectionSize, sceneCenter, blockSize, bucketSize) {

        let internalLoadType = loadDirectoToSplatBuffer ? InternalLoadType.DirectToSplatBuffer : InternalLoadType.DirectToSplatArray;
        if (optimizeSplatData) internalLoadType = InternalLoadType.DirectToSplatArray;
=======
    static loadFromURL(fileName, onProgress, progressiveLoadToSplatBuffer, onProgressiveLoadSectionProgress, minimumAlpha, compressionLevel,
                       optimizeSplatData = true, headers, sectionSize, sceneCenter, blockSize, bucketSize) {

        let internalLoadType = progressiveLoadToSplatBuffer ? InternalLoadType.ProgressiveToSplatBuffer :
                                                          InternalLoadType.ProgressiveToSplatArray;
        if (optimizeSplatData) internalLoadType = InternalLoadType.ProgressiveToSplatArray;
>>>>>>> a17d21d6

        const splatDataOffsetBytes = SplatBuffer.HeaderSizeBytes + SplatBuffer.SectionHeaderSizeBytes;
        const directLoadSectionSizeBytes = Constants.ProgressiveLoadSectionSize;
        const sectionCount = 1;

        let directLoadBufferIn;
        let directLoadBufferOut;
        let directLoadSplatBuffer;
        let maxSplatCount = 0;
        let splatCount = 0;

        let standardLoadUncompressedSplatArray;

        const loadPromise = nativePromiseWithExtractedComponents();

        let numBytesStreamed = 0;
        let numBytesLoaded = 0;
        let chunks = [];

        const localOnProgress = (percent, percentStr, chunk, fileSize) => {
            const loadComplete = percent >= 100;

            if (chunk) {
                chunks.push(chunk);
            }

            if (internalLoadType === InternalLoadType.DownloadBeforeProcessing) {
                if (loadComplete) {
                    loadPromise.resolve(chunks);
                }
                return;
            }

            if (!fileSize) {
<<<<<<< HEAD
                if (loadDirectoToSplatBuffer) {
=======
                if (progressiveLoadToSplatBuffer) {
>>>>>>> a17d21d6
                    throw new DirectLoadError('Cannon directly load .splat because no file size info is available.');
                } else {
                    internalLoadType = InternalLoadType.DownloadBeforeProcessing;
                    return;
                }
            }

            if (!directLoadBufferIn) {
                maxSplatCount = fileSize / SplatParser.RowSizeBytes;
                directLoadBufferIn = new ArrayBuffer(fileSize);
                const bytesPerSplat = SplatBuffer.CompressionLevels[0].SphericalHarmonicsDegrees[0].BytesPerSplat;
                const splatBufferSizeBytes = splatDataOffsetBytes + bytesPerSplat * maxSplatCount;

<<<<<<< HEAD
                if (internalLoadType === InternalLoadType.DirectToSplatBuffer) {
=======
                if (internalLoadType === InternalLoadType.ProgressiveToSplatBuffer) {
>>>>>>> a17d21d6
                    directLoadBufferOut = new ArrayBuffer(splatBufferSizeBytes);
                    SplatBuffer.writeHeaderToBuffer({
                        versionMajor: SplatBuffer.CurrentMajorVersion,
                        versionMinor: SplatBuffer.CurrentMinorVersion,
                        maxSectionCount: sectionCount,
                        sectionCount: sectionCount,
                        maxSplatCount: maxSplatCount,
                        splatCount: splatCount,
                        compressionLevel: 0,
                        sceneCenter: new THREE.Vector3()
                    }, directLoadBufferOut);
                } else {
                    standardLoadUncompressedSplatArray = new UncompressedSplatArray(0);
                }
            }

            if (chunk) {
                new Uint8Array(directLoadBufferIn, numBytesLoaded, chunk.byteLength).set(new Uint8Array(chunk));
                numBytesLoaded += chunk.byteLength;

                const bytesLoadedSinceLastSection = numBytesLoaded - numBytesStreamed;
                if (bytesLoadedSinceLastSection > directLoadSectionSizeBytes || loadComplete) {
                    const bytesToUpdate = loadComplete ? bytesLoadedSinceLastSection : directLoadSectionSizeBytes;
                    const addedSplatCount = bytesToUpdate / SplatParser.RowSizeBytes;
                    const newSplatCount = splatCount + addedSplatCount;

<<<<<<< HEAD
                    if (internalLoadType === InternalLoadType.DirectToSplatBuffer) {
=======
                    if (internalLoadType === InternalLoadType.ProgressiveToSplatBuffer) {
>>>>>>> a17d21d6
                        SplatParser.parseToUncompressedSplatBufferSection(splatCount, newSplatCount - 1, directLoadBufferIn, 0,
                                                                            directLoadBufferOut, splatDataOffsetBytes);
                    } else {
                        SplatParser.parseToUncompressedSplatArraySection(splatCount, newSplatCount - 1, directLoadBufferIn, 0,
                                                                            standardLoadUncompressedSplatArray);
                    }

                    splatCount = newSplatCount;

<<<<<<< HEAD
                    if (internalLoadType === InternalLoadType.DirectToSplatBuffer) {
=======
                    if (internalLoadType === InternalLoadType.ProgressiveToSplatBuffer) {
>>>>>>> a17d21d6
                        if (!directLoadSplatBuffer) {
                            SplatBuffer.writeSectionHeaderToBuffer({
                                maxSplatCount: maxSplatCount,
                                splatCount: splatCount,
                                bucketSize: 0,
                                bucketCount: 0,
                                bucketBlockSize: 0,
                                compressionScaleRange: 0,
                                storageSizeBytes: 0,
                                fullBucketCount: 0,
                                partiallyFilledBucketCount: 0
                            }, 0, directLoadBufferOut, SplatBuffer.HeaderSizeBytes);
                            directLoadSplatBuffer = new SplatBuffer(directLoadBufferOut, false);
                        }
                        directLoadSplatBuffer.updateLoadedCounts(1, splatCount);
                        if (onProgressiveLoadSectionProgress) {
                            onProgressiveLoadSectionProgress(directLoadSplatBuffer, loadComplete);
                        }
                    }

                    numBytesStreamed += directLoadSectionSizeBytes;
                }
            }

            if (loadComplete) {
<<<<<<< HEAD
                if (internalLoadType === InternalLoadType.DirectToSplatBuffer) {
=======
                if (internalLoadType === InternalLoadType.ProgressiveToSplatBuffer) {
>>>>>>> a17d21d6
                    loadPromise.resolve(directLoadSplatBuffer);
                } else {
                    loadPromise.resolve(standardLoadUncompressedSplatArray);
                }
            }

            if (onProgress) onProgress(percent, percentStr, LoaderStatus.Downloading);
        };

        if (onProgress) onProgress(0, '0%', LoaderStatus.Downloading);
<<<<<<< HEAD
        return fetchWithProgress(fileName, localOnProgress, false).then(() => {
=======
        return fetchWithProgress(fileName, localOnProgress, false, headers).then(() => {
>>>>>>> a17d21d6
            if (onProgress) onProgress(0, '0%', LoaderStatus.Processing);
            return loadPromise.promise.then((splatData) => {
                if (onProgress) onProgress(100, '100%', LoaderStatus.Done);
                if (internalLoadType === InternalLoadType.DownloadBeforeProcessing) {
                    return new Blob(chunks).arrayBuffer().then((splatData) => {
                        return SplatLoader.loadFromFileData(splatData, minimumAlpha, compressionLevel, optimizeSplatData,
                                                            sectionSize, sceneCenter, blockSize, bucketSize);
                    });
<<<<<<< HEAD
                } else if (internalLoadType === InternalLoadType.DirectToSplatBuffer) {
=======
                } else if (internalLoadType === InternalLoadType.ProgressiveToSplatBuffer) {
>>>>>>> a17d21d6
                    return splatData;
                } else {
                    return delayedExecute(() => {
                        return finalize(splatData, optimizeSplatData, minimumAlpha, compressionLevel,
                                        sectionSize, sceneCenter, blockSize, bucketSize);
                    });
                }
            });
        });
    }

    static loadFromFileData(splatFileData, minimumAlpha, compressionLevel, optimizeSplatData,
                            sectionSize, sceneCenter, blockSize, bucketSize) {
        return delayedExecute(() => {
            const splatArray = SplatParser.parseStandardSplatToUncompressedSplatArray(splatFileData);
            return finalize(splatArray, optimizeSplatData, minimumAlpha, compressionLevel,
                            sectionSize, sceneCenter, blockSize, bucketSize);
        });
    }

}<|MERGE_RESOLUTION|>--- conflicted
+++ resolved
@@ -16,30 +16,19 @@
                                                                                blockSize, bucketSize);
         return splatBufferGenerator.generateFromUncompressedSplatArray(splatData);
     } else {
-<<<<<<< HEAD
-=======
         // TODO: Implement direct-to-SplatBuffer when not optimizing splat data
->>>>>>> a17d21d6
         return SplatBuffer.generateFromUncompressedSplatArrays([splatData], minimumAlpha, 0, new THREE.Vector3());
     }
 }
 
 export class SplatLoader {
 
-<<<<<<< HEAD
-    static loadFromURL(fileName, onProgress, loadDirectoToSplatBuffer, onProgressiveLoadSectionProgress, minimumAlpha, compressionLevel,
-                       optimizeSplatData = true, sectionSize, sceneCenter, blockSize, bucketSize) {
-
-        let internalLoadType = loadDirectoToSplatBuffer ? InternalLoadType.DirectToSplatBuffer : InternalLoadType.DirectToSplatArray;
-        if (optimizeSplatData) internalLoadType = InternalLoadType.DirectToSplatArray;
-=======
     static loadFromURL(fileName, onProgress, progressiveLoadToSplatBuffer, onProgressiveLoadSectionProgress, minimumAlpha, compressionLevel,
                        optimizeSplatData = true, headers, sectionSize, sceneCenter, blockSize, bucketSize) {
 
         let internalLoadType = progressiveLoadToSplatBuffer ? InternalLoadType.ProgressiveToSplatBuffer :
                                                           InternalLoadType.ProgressiveToSplatArray;
         if (optimizeSplatData) internalLoadType = InternalLoadType.ProgressiveToSplatArray;
->>>>>>> a17d21d6
 
         const splatDataOffsetBytes = SplatBuffer.HeaderSizeBytes + SplatBuffer.SectionHeaderSizeBytes;
         const directLoadSectionSizeBytes = Constants.ProgressiveLoadSectionSize;
@@ -74,11 +63,7 @@
             }
 
             if (!fileSize) {
-<<<<<<< HEAD
-                if (loadDirectoToSplatBuffer) {
-=======
                 if (progressiveLoadToSplatBuffer) {
->>>>>>> a17d21d6
                     throw new DirectLoadError('Cannon directly load .splat because no file size info is available.');
                 } else {
                     internalLoadType = InternalLoadType.DownloadBeforeProcessing;
@@ -92,11 +77,7 @@
                 const bytesPerSplat = SplatBuffer.CompressionLevels[0].SphericalHarmonicsDegrees[0].BytesPerSplat;
                 const splatBufferSizeBytes = splatDataOffsetBytes + bytesPerSplat * maxSplatCount;
 
-<<<<<<< HEAD
-                if (internalLoadType === InternalLoadType.DirectToSplatBuffer) {
-=======
                 if (internalLoadType === InternalLoadType.ProgressiveToSplatBuffer) {
->>>>>>> a17d21d6
                     directLoadBufferOut = new ArrayBuffer(splatBufferSizeBytes);
                     SplatBuffer.writeHeaderToBuffer({
                         versionMajor: SplatBuffer.CurrentMajorVersion,
@@ -123,11 +104,7 @@
                     const addedSplatCount = bytesToUpdate / SplatParser.RowSizeBytes;
                     const newSplatCount = splatCount + addedSplatCount;
 
-<<<<<<< HEAD
-                    if (internalLoadType === InternalLoadType.DirectToSplatBuffer) {
-=======
                     if (internalLoadType === InternalLoadType.ProgressiveToSplatBuffer) {
->>>>>>> a17d21d6
                         SplatParser.parseToUncompressedSplatBufferSection(splatCount, newSplatCount - 1, directLoadBufferIn, 0,
                                                                             directLoadBufferOut, splatDataOffsetBytes);
                     } else {
@@ -137,11 +114,7 @@
 
                     splatCount = newSplatCount;
 
-<<<<<<< HEAD
-                    if (internalLoadType === InternalLoadType.DirectToSplatBuffer) {
-=======
                     if (internalLoadType === InternalLoadType.ProgressiveToSplatBuffer) {
->>>>>>> a17d21d6
                         if (!directLoadSplatBuffer) {
                             SplatBuffer.writeSectionHeaderToBuffer({
                                 maxSplatCount: maxSplatCount,
@@ -167,11 +140,7 @@
             }
 
             if (loadComplete) {
-<<<<<<< HEAD
-                if (internalLoadType === InternalLoadType.DirectToSplatBuffer) {
-=======
                 if (internalLoadType === InternalLoadType.ProgressiveToSplatBuffer) {
->>>>>>> a17d21d6
                     loadPromise.resolve(directLoadSplatBuffer);
                 } else {
                     loadPromise.resolve(standardLoadUncompressedSplatArray);
@@ -182,11 +151,7 @@
         };
 
         if (onProgress) onProgress(0, '0%', LoaderStatus.Downloading);
-<<<<<<< HEAD
-        return fetchWithProgress(fileName, localOnProgress, false).then(() => {
-=======
         return fetchWithProgress(fileName, localOnProgress, false, headers).then(() => {
->>>>>>> a17d21d6
             if (onProgress) onProgress(0, '0%', LoaderStatus.Processing);
             return loadPromise.promise.then((splatData) => {
                 if (onProgress) onProgress(100, '100%', LoaderStatus.Done);
@@ -195,11 +160,7 @@
                         return SplatLoader.loadFromFileData(splatData, minimumAlpha, compressionLevel, optimizeSplatData,
                                                             sectionSize, sceneCenter, blockSize, bucketSize);
                     });
-<<<<<<< HEAD
-                } else if (internalLoadType === InternalLoadType.DirectToSplatBuffer) {
-=======
                 } else if (internalLoadType === InternalLoadType.ProgressiveToSplatBuffer) {
->>>>>>> a17d21d6
                     return splatData;
                 } else {
                     return delayedExecute(() => {
