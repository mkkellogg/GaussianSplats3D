{
    "name": "@mkkellogg/gaussian-splats-3d",
    "repository": {
        "type": "git",
        "url": "https://github.com/mkkellogg/GaussianSplats3D"
    },
<<<<<<< HEAD
    "version": "0.4.5",
=======
    "version": "0.4.7",
>>>>>>> a17d21d6
    "description": "Three.js-based 3D Gaussian splat viewer",
    "module": "build/gaussian-splats-3d.module.js",
    "main": "build/gaussian-splats-3d.umd.cjs",
    "author": "Mark Kellogg",
    "license": "MIT",
    "type": "module",
    "scripts": {
        "build-demo": "mkdir -p ./build/demo && cp -r ./demo ./build/ && cp ./node_modules/three/build/three.module.js ./build/demo/lib/three.module.js",
        "build-library": "npx rollup -c && mkdir -p ./build/demo/lib && cp ./build/gaussian-splats-3d.module.* ./build/demo/lib/",
        "build": "npm run build-library && npm run build-demo",
        "build-demo-windows": "(if not exist \".\\build\\demo\" mkdir .\\build\\demo) && xcopy /E .\\demo .\\build\\demo && xcopy .\\node_modules\\three\\build\\three.module.js .\\build\\demo\\lib\\",
        "build-library-windows": "npx rollup -c && (if not exist \".\\build\\demo\\lib\" mkdir .\\build\\demo\\lib) && copy .\\build\\gaussian-splats-3d* .\\build\\demo\\lib\\",
        "build-windows": "npm run build-library-windows && npm run build-demo-windows",
        "watch": "npx npm-watch ",
        "demo": "node util/server.js -d ./build/demo",
        "fix-styling": "npx stylelint **/*.scss --fix",
        "fix-js": "npx eslint src --fix",
        "lint": "npx eslint 'src/**/*.js' || true",
        "prettify": "npx prettier --write 'src/**/*.js'"
    },
    "watch": {
        "build-library": {
            "patterns": [
                "src/**/*.js"
            ]
        },
        "build-demo": {
            "patterns": [
                "demo/**/*.*"
            ]
        }
    },
    "babel": {},
    "keywords": [
        "three",
        "threejs",
        "three.js",
        "splatting",
        "3D",
        "gaussian",
        "webgl",
        "javascript"
    ],
    "devDependencies": {
        "@babel/core": "7.22.0",
        "@babel/eslint-parser": "7.22.11",
        "@babel/plugin-proposal-class-properties": "7.18.6",
        "@babel/preset-env": "7.22.10",
        "babel-loader": "9.1.3",
        "@rollup/plugin-terser": "0.4.4",
        "@rollup/pluginutils": "5.0.5",
        "eslint": "8.47.0",
        "eslint-config-google": "0.14.0",
        "file-loader": "6.2.0",
        "http-server": "14.1.1",
        "npm-watch": "0.11.0",
        "prettier": "3.0.2",
        "prettier-eslint": "15.0.1",
        "rollup": "3.28.1",
        "url-loader": "4.1.1"
    },
    "peerDependencies": {
        "three": ">=0.160.0"
    },
    "files": [
        "build/gaussian-splats-3d.umd.cjs",
        "build/gaussian-splats-3d.umd.cjs.map",
        "build/gaussian-splats-3d.module.js",
        "build/gaussian-splats-3d.module.js.map"
    ]
}<|MERGE_RESOLUTION|>--- conflicted
+++ resolved
@@ -4,11 +4,7 @@
         "type": "git",
         "url": "https://github.com/mkkellogg/GaussianSplats3D"
     },
-<<<<<<< HEAD
-    "version": "0.4.5",
-=======
     "version": "0.4.7",
->>>>>>> a17d21d6
     "description": "Three.js-based 3D Gaussian splat viewer",
     "module": "build/gaussian-splats-3d.module.js",
     "main": "build/gaussian-splats-3d.umd.cjs",
